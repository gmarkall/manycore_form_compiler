# This file is part of the Manycore Form Compiler.
#
# The Manycore Form Compiler is free software: you can redistribute it and/or
# modify it under the terms of the GNU General Public License as published by
# the Free Software Foundation, either version 3 of the License, or (at your
# option) any later version.
# 
# The Manycore Form Compiler is distributed in the hope that it will be useful,
# but WITHOUT ANY WARRANTY; without even the implied warranty of MERCHANTABILITY
# or FITNESS FOR A PARTICULAR PURPOSE.  See the GNU General Public License for
# more details.
# 
# You should have received a copy of the GNU General Public License along with
# the Manycore Form Compiler.  If not, see <http://www.gnu.org/licenses>
#
# Copyright (c) 2011, Graham Markall <grm08@doc.ic.ac.uk> and others. Please see
# the AUTHORS file in the main source directory for a full list of copyright
# holders.

from visitor import *
from ast import NodeVisitor
from ufl.coefficient import Coefficient

# Placeholder; will probably fill with things later on.
# Should be inherited by all assembler implementations.
class AssemblerBackend:

    def compile(self, ast, uflObjects):
        raise NotImplementedError("You're supposed to implement compile()!")

<<<<<<< HEAD
class AccessedFieldFinder(NodeVisitor):

    def find(self, tree):
        self._fields = []
	self.visit(tree)
	return self._fields

    def visit_Assign(self, tree):
	rhs = tree.value
	if len(tree.targets)==1:
	    try:
	        # subscript -> attribute -> name
	        objname = rhs.value.value.id
		# subscript -> attribute -> string
		objmember = rhs.value.attr
		fieldholders = ['scalar_fields', 'vector_fields', 'tensor_fields']
		if objname == "state" and objmember in fieldholders:
		    fieldname = rhs.slice.value.s
		    self._fields.append(fieldname)
	    except AttributeError:
	        # This is not a field access, so no action necessary.
		pass
	else:
	    raise NotImplementedError("Tuple assignment needs implementing.")
=======
class AccessedFieldFinder(AntlrVisitor):
    """ Traverses an antlr tree and returns a list of tuples of rank and field
    name for all fields accessed from state. """

    def __init__(self):
        AntlrVisitor.__init__(self, preOrder)

    def find(self, tree):
        self._fields = []
        self.traverse(tree)
        return self._fields

    def visit(self, tree):
        label = str(tree)

        if label == '=':
            rhs = tree.getChild(1)
            if str(rhs) == 'scalar_fields':
                rank = 0
            elif str(rhs) == 'vector_fields':
                rank = 1
            elif str(rhs) == 'tensor_fields':
                rank = 2
            else:
                return
            field = str(rhs.getChild(0))
            # Strip off the quotes
            field = field[1:-1]
            self._fields.append((rank, field))

    def pop(self):
        pass
>>>>>>> 5d879d52

def findAccessedFields(tree):
    AFF = AccessedFieldFinder()
    return AFF.find(tree)

<<<<<<< HEAD
class SolveResultFinder(NodeVisitor):
=======
class SolveResultFinder(AntlrVisitor):
    """ Traverses an antlr tree and returns a list of all the field names that
    the result of a solve is assigned to. """

    def __init__(self):
        AntlrVisitor.__init__(self, preOrder)
>>>>>>> 5d879d52

    def find(self, tree):
        self._results = []
	self.visit(tree)
	return self._results

    def visit_Assign(self, tree):
        rhs = tree.value
	if len(tree.targets)==1:
	    try:
	        func = rhs.func.id
		if func == "solve":
		    result = tree.targets[0].id
		    self._results.append(result)
	    except AttributeError:
	        # This is not a call to a solve, so no action is required anywya
	        pass
	else:
	    raise NotImplementedError("Tuple assignment not implemented")

def findSolveResults(tree):
    SRF = SolveResultFinder()
    return SRF.find(tree)

class SolveFinder(NodeVisitor):
    """ Traverses an antlr tree and returns the assignment node of
    solves, rather than the solve node itself. This way we can get
    to the target as well as the solve node."""

    def find(self, tree):
        self._solves = []
        self.visit(tree)
        return self._solves
    
    def visit_Assign(self, tree):
        rhs = tree.value
	if len(tree.targets)==1:
	    try:
	        func = rhs.func.id
		if func == "solve":
		    self._solves.append(tree)
	    except AttributeError:
	        # This is not a call to a solve, so no action is required anywya
	        pass
	else:
	    raise NotImplementedError("Tuple assignment not implemented.")

def findSolves(tree):
    SF = SolveFinder()
    return SF.find(tree)

<<<<<<< HEAD
class FieldVarFinder(NodeVisitor):
    
=======
class CoefficientNameFinder(AntlrVisitor):
    """Given a coefficient, this class traverses the AST and finds the
    name of the variable holding the field it came from."""

    def __init__(self):
        AntlrVisitor.__init__(self, preOrder)

    def find(self, ast, coeff):
        self._count = str(coeff.count())
        self._var = None
        self.traverse(ast)
        return self._var

    def visit(self, tree):
        label = str(tree)

        if label == 'Coefficient':
            count = str(tree.getChild(1))
            if count == self._count:
                # Found the correct Field. However, we need to make sure this
                # was a version of the field alone on the right-hand side of 
                # an assignment.
                field = tree.getParent()
                fieldParent = field.getParent()
                if str(fieldParent) == '=':
                    self._var = str(field)

    def pop(self):
        pass

class FieldNameFinder(AntlrVisitor):
    """Given the name of the variable holding a field,
    return the name of that field."""

    def __init__(self):
        AntlrVisitor.__init__(self, preOrder)

>>>>>>> 5d879d52
    def find(self, ast, name):
        self._name = name
        self._fieldVar = None
        self.visit(ast)
        return self._fieldVar

    def visit_Assign(self, tree):
        if len(tree.targets) == 1:
	    target = tree.targets[0]
	    try:
	        var = target.id
	    except AttributeError:
	        # If this happens, the LHS is not what we're looking for.
		return
	    if var == self._name:
	        try:
		    self._fieldVar = tree.value.args[0].id
	        except AttributeError:
		    # If we got here, then the RHS was not as expected
		    raise RuntimeError("Unexpected RHS for coefficient %s" % self._name)
	else:
	    raise NotImplementedError("Tuple assignment not implemented.")

class FieldNameFinder(NodeVisitor):

    def find(self, ast, var):
        self._var = var
        self._field = None
        self.visit(ast)
        return self._field

    def visit_Assign(self, tree):
        if len(tree.targets) == 1:
	    target = tree.targets[0]
	    try:
	        var = target.id
            except AttributeError:
	        # If this happens, the LHS is not what we're looking for.
		return
	    try:
	        if var == self._var:
	            self._field = tree.value.slice.value.s
            except AttributeError:
		# If we got here, then the RHS was not as expected
		raise RuntimeError("Unexpected RHS for field var %s" % self._var)
	else:
	    raise NotImplementedError("Tuple assignment not implemented.")
	   
def findCoefficientName(uflObjects, coeff):
    seeking = coeff.count()
    for key, value in uflObjects.items():
        if isinstance(value, Coefficient):
	    count = value.count()
	    if count == seeking:
	        return key
    print "Warning: coefficient not found."

def findFieldFromCoefficient(ast, uflObjects, coeff):
    FVF = FieldVarFinder()
    FNF = FieldNameFinder()
    var = FVF.find(ast, findCoefficientName(uflObjects, coeff))
    return FNF.find(ast, var)

class ReturnedFieldFinder(NodeVisitor):
    """Return a list of the fields that need to be returned to the host. These
    are pairs (hostField, GPUField), where hostField is the name of the field
    that will be overwritted with data currently stored in GPUField."""

    def find(self, ast):
       self._returnFields = []
       self.visit(ast)
       return self._returnFields

    def visit_Assign(self, tree):
	if len(tree.targets) == 1:
	    try:
	        lhs = tree.targets[0]
                rhs = tree.value
	        # subscript -> attribute -> name
		objname = lhs.value.value.id
		# subscript -> attribute -> string
		objmember = lhs.value.attr
		fieldholders = ['scalar_fields', 'vector_fields', 'tensor_fields']
		if objname == "state" and objmember in fieldholders:
		    hostField = lhs.slice.value.s
		    GPUField  = rhs.id
		    self._returnFields.append((hostField, GPUField))
            except AttributeError:
	        # This is not a returning of a field, so no action required.
	        pass
	else:
	    raise NotImplementedError("Tuple assignment not implemented.")

def findReturnedFields(ast):
    RFF = ReturnedFieldFinder()
    return RFF.find(ast)

# vim:sw=4:ts=4:sts=4:et<|MERGE_RESOLUTION|>--- conflicted
+++ resolved
@@ -28,7 +28,6 @@
     def compile(self, ast, uflObjects):
         raise NotImplementedError("You're supposed to implement compile()!")
 
-<<<<<<< HEAD
 class AccessedFieldFinder(NodeVisitor):
 
     def find(self, tree):
@@ -44,64 +43,26 @@
 	        objname = rhs.value.value.id
 		# subscript -> attribute -> string
 		objmember = rhs.value.attr
-		fieldholders = ['scalar_fields', 'vector_fields', 'tensor_fields']
-		if objname == "state" and objmember in fieldholders:
+		if objname == "state":
+		    if objmember == "scalar_fields":
+		        rank = 0
+		    if objmember == "vector_fields":
+		        rank = 1
+		    if objmember == "tensor_fields":
+		        rank = 2
 		    fieldname = rhs.slice.value.s
-		    self._fields.append(fieldname)
+		    self._fields.append((rank, fieldname))
 	    except AttributeError:
 	        # This is not a field access, so no action necessary.
 		pass
 	else:
 	    raise NotImplementedError("Tuple assignment needs implementing.")
-=======
-class AccessedFieldFinder(AntlrVisitor):
-    """ Traverses an antlr tree and returns a list of tuples of rank and field
-    name for all fields accessed from state. """
-
-    def __init__(self):
-        AntlrVisitor.__init__(self, preOrder)
-
-    def find(self, tree):
-        self._fields = []
-        self.traverse(tree)
-        return self._fields
-
-    def visit(self, tree):
-        label = str(tree)
-
-        if label == '=':
-            rhs = tree.getChild(1)
-            if str(rhs) == 'scalar_fields':
-                rank = 0
-            elif str(rhs) == 'vector_fields':
-                rank = 1
-            elif str(rhs) == 'tensor_fields':
-                rank = 2
-            else:
-                return
-            field = str(rhs.getChild(0))
-            # Strip off the quotes
-            field = field[1:-1]
-            self._fields.append((rank, field))
-
-    def pop(self):
-        pass
->>>>>>> 5d879d52
 
 def findAccessedFields(tree):
     AFF = AccessedFieldFinder()
     return AFF.find(tree)
 
-<<<<<<< HEAD
 class SolveResultFinder(NodeVisitor):
-=======
-class SolveResultFinder(AntlrVisitor):
-    """ Traverses an antlr tree and returns a list of all the field names that
-    the result of a solve is assigned to. """
-
-    def __init__(self):
-        AntlrVisitor.__init__(self, preOrder)
->>>>>>> 5d879d52
 
     def find(self, tree):
         self._results = []
@@ -153,48 +114,8 @@
     SF = SolveFinder()
     return SF.find(tree)
 
-<<<<<<< HEAD
 class FieldVarFinder(NodeVisitor):
     
-=======
-class CoefficientNameFinder(AntlrVisitor):
-    """Given a coefficient, this class traverses the AST and finds the
-    name of the variable holding the field it came from."""
-
-    def __init__(self):
-        AntlrVisitor.__init__(self, preOrder)
-
-    def find(self, ast, coeff):
-        self._count = str(coeff.count())
-        self._var = None
-        self.traverse(ast)
-        return self._var
-
-    def visit(self, tree):
-        label = str(tree)
-
-        if label == 'Coefficient':
-            count = str(tree.getChild(1))
-            if count == self._count:
-                # Found the correct Field. However, we need to make sure this
-                # was a version of the field alone on the right-hand side of 
-                # an assignment.
-                field = tree.getParent()
-                fieldParent = field.getParent()
-                if str(fieldParent) == '=':
-                    self._var = str(field)
-
-    def pop(self):
-        pass
-
-class FieldNameFinder(AntlrVisitor):
-    """Given the name of the variable holding a field,
-    return the name of that field."""
-
-    def __init__(self):
-        AntlrVisitor.__init__(self, preOrder)
-
->>>>>>> 5d879d52
     def find(self, ast, name):
         self._name = name
         self._fieldVar = None

# This file is part of the Manycore Form Compiler.
#
# The Manycore Form Compiler is free software: you can redistribute it and/or
# modify it under the terms of the GNU General Public License as published by
# the Free Software Foundation, either version 3 of the License, or (at your
# option) any later version.
# 
# The Manycore Form Compiler is distributed in the hope that it will be useful,
# but WITHOUT ANY WARRANTY; without even the implied warranty of MERCHANTABILITY
# or FITNESS FOR A PARTICULAR PURPOSE.  See the GNU General Public License for
# more details.
# 
# You should have received a copy of the GNU General Public License along with
# the Manycore Form Compiler.  If not, see <http://www.gnu.org/licenses>
#
# Copyright (c) 2011, Graham Markall <grm08@doc.ic.ac.uk> and others. Please see
# the AUTHORS file in the main source directory for a full list of copyright
# holders.


"""    Usage: frontend.py [OPTIONS] FILE

    Options: 
    
<<<<<<< HEAD
      --visualise, -v to output a visualisation of the AST
      --objvisualise  to output a deep visualisation of every ufl object
                      (warning: creates very big PDFs)
      -o:<filename>   to specify the output filename
      -b:<backend>    to specify the backend (defaults to CUDA)"""
=======
      --visualise, -v Output a DAG of the AST as a PDF file
      --split, -s     Output a PDF file for each line of UFL input
      -o:<filename>   Specify the output file basename
      -p, --print     Output to stdout instead of file
      -b:<backend>    Specify the backend (defaults to CUDA)"""
>>>>>>> f134d447

# Python libs
import os, sys, getopt, pprint, ast
# MCFC libs
from optionfileparser import OptionFileParser
from visualiser import ASTVisualiser, ObjectVisualiser, ReprVisualiser
import canonicaliser
from driverfactory import drivers
from uflstate import UflState

extensions = {'cuda': '.cu', 'op2': '.cpp'}

def run(inputFile, opts = {}):

    # Parse options

    if 'b' in opts:
        backend = opts['b']
    else:
        backend = "cuda"

    if 'o' in opts:
        outputFileBase = os.path.splitext(opts['o'])[0]
    else:
        outputFileBase = os.path.splitext(inputFile)[0]

<<<<<<< HEAD
=======
    screen = False
    if 'print' in opts or 'p' in opts:
        screen = True
        fd = sys.stdout

    vis = False
    split = False
>>>>>>> f134d447
    if 'visualise' in opts or 'v' in opts:
        vis = True
        if 'split' in opts or 's' in opts:
            split = True

    # Parse input

    states, uflinput = parse_input(inputFile)

    for key in uflinput:

        outputFile = outputFileBase + key
<<<<<<< HEAD
        ufl = uflinput[key][0]
=======

        ufl = uflinput[key][0].splitlines()
>>>>>>> f134d447
        state = uflinput[key][1]
        ast, uflObjects = canonicaliser.canonicalise(ufl, state, states)

        if vis:
            visualise(ast, outputFile, split)
            continue

        fd = open(outputFile+extensions[backend], 'w')
        driver = drivers[backend]()
        driver.drive(ast, uflObjects, fd)
        fd.close()

def parse_input(inputFile):

    # FIXME this is for backwards compatibility, remove when not needed anymore
    if inputFile.endswith('ufl'):
        # read ufl input file
        with open(inputFile, 'r') as fd:
            ufl_input = fd.read()
        # Build a fake state
        phase = ""
        state = UflState()
        state.insert_field('Tracer',0)
        state.insert_field('Height',0)
        state.insert_field('Velocity',1)
        state.insert_field('NewVelocity',1)
        state.insert_field('TracerDiffusivity',2)
        return {phase: state}, {phase: (ufl_input, state)}
    else:
        p = OptionFileParser(inputFile)
        return p.states, p.uflinput


<<<<<<< HEAD
def visualise(st, uflObjects, filename, obj=False):
    basename = filename[:-4]
    ASTVisualiser(st, basename + ".pdf")
    for i in uflObjects.keys():
        objectfile = "%s_%s.pdf" % (basename, i)
	if obj:
	    ObjectVisualiser(uflObjects[i], objectfile)
	else:
	    rep = ast.parse(repr(uflObjects[i]))
	    ReprVisualiser(rep, objectfile)
    return 0

def _get_options():
    try: 
        opts_list, args = getopt.getopt(sys.argv[1:], "b:hvo:", ["visualise", "objvisualise"])
=======
def visualise(ast, filename, split = False):

    v = visualiser.Visualiser()
    if split:
        for i, child in enumerate(ast.getChildren()):
            v.visualise(child, "%s%02d.pdf" % (filename, i))
    else:
        v.visualise(ast, filename+".pdf")

def readSource(ufl, state, states):

    canned, uflObjects = canonicaliser.canonicalise(ufl, state, states)
    charStream = antlr3.ANTLRStringStream(canned)
    lexer = uflLexer(charStream)
    tokens = antlr3.CommonTokenStream(lexer)
    tokens.discardOffChannelTokens = True
    parser = uflParser(tokens)
    r = parser.file_input()
    root = r.tree
    
    return root, uflObjects

def _get_options():
    try: 
        opts_list, args = getopt.getopt(sys.argv[1:], "b:hvspo:", ["visualise", "split", "print"])
>>>>>>> f134d447
    except getopt.error, msg:
        print msg
        print __doc__
        sys.exit(-1)

    opts = {}
    for opt in opts_list:
        key = opt[0].lstrip('-')
        value = opt[1]
        opts[key] = value

    if len(args) > 0: 
        inputFile = args[0]
    else:
        print "No input file given."
        print __doc__
        sys.exit(-1)

    return inputFile, opts

def main():
    inputFile, opts = _get_options()
    run(inputFile, opts)
    return 0

def testHook(inputFile, outputFile, backend = "cuda"):

    opts = {'o': outputFile, 'b': backend}
    run(inputFile, opts)
    return 0

if __name__ == "__main__":
    sys.exit(main())

# vim:sw=4:ts=4:sts=4:et<|MERGE_RESOLUTION|>--- conflicted
+++ resolved
@@ -22,19 +22,11 @@
 
     Options: 
     
-<<<<<<< HEAD
       --visualise, -v to output a visualisation of the AST
       --objvisualise  to output a deep visualisation of every ufl object
                       (warning: creates very big PDFs)
       -o:<filename>   to specify the output filename
       -b:<backend>    to specify the backend (defaults to CUDA)"""
-=======
-      --visualise, -v Output a DAG of the AST as a PDF file
-      --split, -s     Output a PDF file for each line of UFL input
-      -o:<filename>   Specify the output file basename
-      -p, --print     Output to stdout instead of file
-      -b:<backend>    Specify the backend (defaults to CUDA)"""
->>>>>>> f134d447
 
 # Python libs
 import os, sys, getopt, pprint, ast
@@ -61,20 +53,9 @@
     else:
         outputFileBase = os.path.splitext(inputFile)[0]
 
-<<<<<<< HEAD
-=======
-    screen = False
-    if 'print' in opts or 'p' in opts:
-        screen = True
-        fd = sys.stdout
-
     vis = False
-    split = False
->>>>>>> f134d447
     if 'visualise' in opts or 'v' in opts:
         vis = True
-        if 'split' in opts or 's' in opts:
-            split = True
 
     # Parse input
 
@@ -83,17 +64,12 @@
     for key in uflinput:
 
         outputFile = outputFileBase + key
-<<<<<<< HEAD
         ufl = uflinput[key][0]
-=======
-
-        ufl = uflinput[key][0].splitlines()
->>>>>>> f134d447
         state = uflinput[key][1]
         ast, uflObjects = canonicaliser.canonicalise(ufl, state, states)
 
         if vis:
-            visualise(ast, outputFile, split)
+            visualise(ast, uflObjects, inputFile)
             continue
 
         fd = open(outputFile+extensions[backend], 'w')
@@ -122,7 +98,6 @@
         return p.states, p.uflinput
 
 
-<<<<<<< HEAD
 def visualise(st, uflObjects, filename, obj=False):
     basename = filename[:-4]
     ASTVisualiser(st, basename + ".pdf")
@@ -138,33 +113,6 @@
 def _get_options():
     try: 
         opts_list, args = getopt.getopt(sys.argv[1:], "b:hvo:", ["visualise", "objvisualise"])
-=======
-def visualise(ast, filename, split = False):
-
-    v = visualiser.Visualiser()
-    if split:
-        for i, child in enumerate(ast.getChildren()):
-            v.visualise(child, "%s%02d.pdf" % (filename, i))
-    else:
-        v.visualise(ast, filename+".pdf")
-
-def readSource(ufl, state, states):
-
-    canned, uflObjects = canonicaliser.canonicalise(ufl, state, states)
-    charStream = antlr3.ANTLRStringStream(canned)
-    lexer = uflLexer(charStream)
-    tokens = antlr3.CommonTokenStream(lexer)
-    tokens.discardOffChannelTokens = True
-    parser = uflParser(tokens)
-    r = parser.file_input()
-    root = r.tree
-    
-    return root, uflObjects
-
-def _get_options():
-    try: 
-        opts_list, args = getopt.getopt(sys.argv[1:], "b:hvspo:", ["visualise", "split", "print"])
->>>>>>> f134d447
     except getopt.error, msg:
         print msg
         print __doc__

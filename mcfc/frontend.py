--- conflicted
+++ resolved
@@ -22,7 +22,6 @@
 
     Options: 
     
-<<<<<<< HEAD
       --visualise, -v to output a visualisation of the AST
       --objvisualise  to output a deep visualisation of every ufl object
                       (warning: creates very big PDFs)
@@ -30,25 +29,10 @@
       -b:<backend>    to specify the backend (defaults to CUDA)"""
 
 # Python libs
-import sys, getopt, pprint, ast
-# MCFC libs
-from visualiser import ASTVisualiser, ObjectVisualiser, ReprVisualiser
-=======
-      --visualise, -v Output a visualisation of the AST as a PDF file
-      -o:<filename>   Specify the output file basename
-      -p, --print     Output to stdout instead of file
-      -b:<backend>    Specify the backend (defaults to CUDA)"""
-
-# Python libs
-import os, sys, getopt, pprint
-# ANTLR runtime and generated code
-import antlr3
-from uflLexer import uflLexer
-from uflParser import uflParser
+import os, sys, getopt, pprint, ast
 # MCFC libs
 from optionfileparser import OptionFileParser
-import visualiser
->>>>>>> fef52e09
+from visualiser import ASTVisualiser, ObjectVisualiser, ReprVisualiser
 import canonicaliser
 from driverfactory import drivers
 from uflstate import UflState
@@ -57,92 +41,41 @@
 
 def run(inputFile, opts = {}):
 
-<<<<<<< HEAD
-    ast, uflObjects = canonicaliser.canonicalise(inputFile)
-
-    if 'visualise' in keys or 'v' in keys:
-        return visualise(ast, uflObjects, inputFile)
-
-    if 'objvisualise' in keys:
-        return visualise(ast, uflObjects, inputFile, True)
-=======
     # Parse options
 
     if 'b' in opts:
         backend = opts['b']
     else:
         backend = "cuda"
->>>>>>> fef52e09
 
     if 'o' in opts:
         outputFileBase = os.path.splitext(opts['o'])[0]
     else:
         outputFileBase = os.path.splitext(inputFile)[0]
 
-<<<<<<< HEAD
-    if 'b' in keys:
-        backend = opts['b']
-=======
-    if 'print' in opts or 'p' in opts:
-        screen = True
-        fd = sys.stdout
-    else:
-        screen = False
-
     if 'visualise' in opts or 'v' in opts:
         vis = True
->>>>>>> fef52e09
     else:
         vis = False
 
-<<<<<<< HEAD
-    fd = open(outputFile, 'w')
-    driver = drivers[backend]()
-    driver.drive(ast, uflObjects, fd)
-    fd.close()
-=======
     # Parse input
 
     states, uflinput = parse_input(inputFile)
->>>>>>> fef52e09
 
     for key in uflinput:
 
-        outputFile = outputFileBase + '_' + key
-        ufl = uflinput[key][0].splitlines()
+        outputFile = outputFileBase + "_" + key
+        ufl = uflinput[key][0]
         state = uflinput[key][1]
-
-<<<<<<< HEAD
-    ast, uflObjects = canonicaliser.canonicalise(inputFile)
-    fd = open(outputFile, 'w')
-    driver = drivers[backend]()
-    driver.drive(ast, uflObjects, fd)
-    fd.close()
-    return 0
-=======
-        ast, uflObjects = readSource(ufl, state, states)
->>>>>>> fef52e09
+        ast, uflObjects = canonicaliser.canonicalise(ufl, state, states)
 
         if vis:
             visualise(ast, outputFile+".pdf")
 
-<<<<<<< HEAD
-def get_options():
-    try: 
-        opts, args = getopt.getopt(sys.argv[1:], "b:hvo:", ["visualise", "objvisualise"])
-    except getopt.error, msg:
-        print msg
-        print __doc__
-        sys.exit(-1)
-=======
-        if not screen:
-            fd = open(outputFile+extensions[backend], 'w')
-
+        fd = open(outputFile+extensions[backend], 'w')
         driver = drivers[backend]()
         driver.drive(ast, uflObjects, fd)
-
-        if not screen:
-            fd.close()
+        fd.close()
 
 def parse_input(inputFile):
 
@@ -163,10 +96,8 @@
     else:
         p = OptionFileParser(inputFile)
         return p.states, p.uflinput
->>>>>>> fef52e09
 
 
-<<<<<<< HEAD
 def visualise(st, uflObjects, filename, obj=False):
     basename = filename[:-4]
     ASTVisualiser(st, basename + ".pdf")
@@ -178,29 +109,10 @@
 	    rep = ast.parse(repr(uflObjects[i]))
 	    ReprVisualiser(rep, objectfile)
     return 0
-=======
-def visualise(ast, filename):
-
-    v = visualiser.Visualiser(filename)
-    v.visualise(ast)
-
-def readSource(ufl, state, states):
-
-    canned, uflObjects = canonicaliser.canonicalise(ufl, state, states)
-    charStream = antlr3.ANTLRStringStream(canned)
-    lexer = uflLexer(charStream)
-    tokens = antlr3.CommonTokenStream(lexer)
-    tokens.discardOffChannelTokens = True
-    parser = uflParser(tokens)
-    r = parser.file_input()
-    root = r.tree
-    
-    return root, uflObjects
->>>>>>> fef52e09
 
 def _get_options():
     try: 
-        opts_list, args = getopt.getopt(sys.argv[1:], "b:hvpo:", ["visualise", "print"])
+        opts_list, args = getopt.getopt(sys.argv[1:], "b:hvo:", ["visualise", "objvisualise"])
     except getopt.error, msg:
         print msg
         print __doc__

# This file is part of the Manycore Form Compiler.
#
# The Manycore Form Compiler is free software: you can redistribute it and/or
# modify it under the terms of the GNU General Public License as published by
# the Free Software Foundation, either version 3 of the License, or (at your
# option) any later version.
# 
# The Manycore Form Compiler is distributed in the hope that it will be useful,
# but WITHOUT ANY WARRANTY; without even the implied warranty of MERCHANTABILITY
# or FITNESS FOR A PARTICULAR PURPOSE.  See the GNU General Public License for
# more details.
# 
# You should have received a copy of the GNU General Public License along with
# the Manycore Form Compiler.  If not, see <http://www.gnu.org/licenses>
#
# Copyright (c) 2011, Graham Markall <grm08@doc.ic.ac.uk> and others. Please see
# the AUTHORS file in the main source directory for a full list of copyright
# holders.


"""    Usage: frontend.py [OPTIONS] FILE

    Options: 
    
      --visualise, -v to output a visualisation of the AST
      --objvisualise  to output a deep visualisation of every ufl object
                      (warning: creates very big PDFs)
      -o:<filename>   to specify the output filename
      -b:<backend>    to specify the backend (defaults to CUDA)"""

# Python libs
import os, sys, getopt, pprint, ast
# MCFC libs
from optionfileparser import OptionFileParser
from visualiser import ASTVisualiser, ObjectVisualiser, ReprVisualiser
import canonicaliser
from driverfactory import drivers
from uflstate import UflState

extensions = {'cuda': '.cu', 'op2': '.cpp'}

def run(inputFile, opts = {}):

    # Parse options

    if 'b' in opts:
        backend = opts['b']
    else:
        backend = "cuda"

    if 'o' in opts:
        outputFileBase = os.path.splitext(opts['o'])[0]
    else:
        outputFileBase = os.path.splitext(inputFile)[0]

    if 'visualise' in opts or 'v' in opts:
        vis = True
    else:
        vis = False

    # Parse input

    states, uflinput = parse_input(inputFile)

    for key in uflinput:

<<<<<<< HEAD
        outputFile = outputFileBase + "_" + key
        ufl = uflinput[key][0]
=======
        outputFile = outputFileBase + key
        ufl = uflinput[key][0].splitlines()
>>>>>>> 6b51a2aa
        state = uflinput[key][1]
        ast, uflObjects = canonicaliser.canonicalise(ufl, state, states)

        if vis:
            visualise(ast, outputFile+".pdf")

        fd = open(outputFile+extensions[backend], 'w')
        driver = drivers[backend]()
        driver.drive(ast, uflObjects, fd)
        fd.close()

def parse_input(inputFile):

    # FIXME this is for backwards compatibility, remove when not needed anymore
    if inputFile.endswith('ufl'):
        # read ufl input file
        with open(inputFile, 'r') as fd:
            ufl_input = fd.read()
        # Build a fake state
        phase = ""
        state = UflState()
        state.insert_field('Tracer',0)
        state.insert_field('Height',0)
        state.insert_field('Velocity',1)
        state.insert_field('NewVelocity',1)
        state.insert_field('TracerDiffusivity',2)
        return {phase: state}, {phase: (ufl_input, state)}
    else:
        p = OptionFileParser(inputFile)
        return p.states, p.uflinput


def visualise(st, uflObjects, filename, obj=False):
    basename = filename[:-4]
    ASTVisualiser(st, basename + ".pdf")
    for i in uflObjects.keys():
        objectfile = "%s_%s.pdf" % (basename, i)
	if obj:
	    ObjectVisualiser(uflObjects[i], objectfile)
	else:
	    rep = ast.parse(repr(uflObjects[i]))
	    ReprVisualiser(rep, objectfile)
    return 0

def _get_options():
    try: 
        opts_list, args = getopt.getopt(sys.argv[1:], "b:hvo:", ["visualise", "objvisualise"])
    except getopt.error, msg:
        print msg
        print __doc__
        sys.exit(-1)

    opts = {}
    for opt in opts_list:
        key = opt[0].lstrip('-')
        value = opt[1]
        opts[key] = value

    if len(args) > 0: 
        inputFile = args[0]
    else:
        print "No input file given."
        print __doc__
        sys.exit(-1)

    return inputFile, opts

def main():
    inputFile, opts = _get_options()
    run(inputFile, opts)
    return 0

def testHook(inputFile, outputFile, backend = "cuda"):

    opts = {'o': outputFile, 'b': backend}
    run(inputFile, opts)
    return 0

if __name__ == "__main__":
    sys.exit(main())

# vim:sw=4:ts=4:sts=4:et<|MERGE_RESOLUTION|>--- conflicted
+++ resolved
@@ -64,13 +64,8 @@
 
     for key in uflinput:
 
-<<<<<<< HEAD
-        outputFile = outputFileBase + "_" + key
+        outputFile = outputFileBase + key
         ufl = uflinput[key][0]
-=======
-        outputFile = outputFileBase + key
-        ufl = uflinput[key][0].splitlines()
->>>>>>> 6b51a2aa
         state = uflinput[key][1]
         ast, uflObjects = canonicaliser.canonicalise(ufl, state, states)
 
